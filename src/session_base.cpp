/*
    Copyright (c) 2007-2013 Contributors as noted in the AUTHORS file

    This file is part of 0MQ.

    0MQ is free software; you can redistribute it and/or modify it under
    the terms of the GNU Lesser General Public License as published by
    the Free Software Foundation; either version 3 of the License, or
    (at your option) any later version.

    0MQ is distributed in the hope that it will be useful,
    but WITHOUT ANY WARRANTY; without even the implied warranty of
    MERCHANTABILITY or FITNESS FOR A PARTICULAR PURPOSE.  See the
    GNU Lesser General Public License for more details.

    You should have received a copy of the GNU Lesser General Public License
    along with this program.  If not, see <http://www.gnu.org/licenses/>.
*/

#include "session_base.hpp"
#include "i_engine.hpp"
#include "err.hpp"
#include "pipe.hpp"
#include "likely.hpp"
#include "tcp_connecter.hpp"
#include "ipc_connecter.hpp"
#include "pgm_sender.hpp"
#include "pgm_receiver.hpp"
#include "address.hpp"

#include "ctx.hpp"
#include "req.hpp"

zmq::session_base_t *zmq::session_base_t::create (class io_thread_t *io_thread_,
    bool connect_, class socket_base_t *socket_, const options_t &options_,
    const address_t *addr_)
{
    session_base_t *s = NULL;
    switch (options_.type) {
    case ZMQ_REQ:
        s = new (std::nothrow) req_session_t (io_thread_, connect_,
            socket_, options_, addr_);
        break;
    case ZMQ_DEALER:
    case ZMQ_REP:
    case ZMQ_ROUTER:
    case ZMQ_PUB:
    case ZMQ_XPUB:
    case ZMQ_SUB:
    case ZMQ_XSUB:
    case ZMQ_PUSH:
    case ZMQ_PULL:
    case ZMQ_PAIR:
    case ZMQ_STREAM:
        s = new (std::nothrow) session_base_t (io_thread_, connect_,
            socket_, options_, addr_);
        break;
    default:
        errno = EINVAL;
        return NULL;
    }
    alloc_assert (s);
    return s;
}

zmq::session_base_t::session_base_t (class io_thread_t *io_thread_,
      bool connect_, class socket_base_t *socket_, const options_t &options_,
      const address_t *addr_) :
    own_t (io_thread_, options_),
    io_object_t (io_thread_),
    connect (connect_),
    pipe (NULL),
    zap_pipe (NULL),
    incomplete_in (false),
    pending (false),
    engine (NULL),
    socket (socket_),
    io_thread (io_thread_),
    has_linger_timer (false),
    addr (addr_)
{
}

zmq::session_base_t::~session_base_t ()
{
    zmq_assert (!pipe);
    zmq_assert (!zap_pipe);

    //  If there's still a pending linger timer, remove it.
    if (has_linger_timer) {
        cancel_timer (linger_timer_id);
        has_linger_timer = false;
    }

    //  Close the engine.
    if (engine)
        engine->terminate ();

    if (addr)
        delete addr;
}

void zmq::session_base_t::attach_pipe (pipe_t *pipe_)
{
    zmq_assert (!is_terminating ());
    zmq_assert (!pipe);
    zmq_assert (pipe_);
    pipe = pipe_;
    pipe->set_event_sink (this);
}

int zmq::session_base_t::pull_msg (msg_t *msg_)
{
    if (!pipe || !pipe->read (msg_)) {
        errno = EAGAIN;
        return -1;
    }
    incomplete_in = msg_->flags () & msg_t::more ? true : false;

    return 0;
}

int zmq::session_base_t::push_msg (msg_t *msg_)
{
    if (pipe && pipe->write (msg_)) {
        int rc = msg_->init ();
        errno_assert (rc == 0);
        return 0;
    }

    errno = EAGAIN;
    return -1;
}

int zmq::session_base_t::read_zap_msg (msg_t *msg_)
{
    if (zap_pipe == NULL) {
        errno = ENOTCONN;
        return -1;
    }

    if (!zap_pipe->read (msg_)) {
        errno = EAGAIN;
        return -1;
    }

    return 0;
}

int zmq::session_base_t::write_zap_msg (msg_t *msg_)
{
    if (zap_pipe == NULL) {
        errno = ENOTCONN;
        return -1;
    }

    const bool ok = zap_pipe->write (msg_);
    zmq_assert (ok);

    if ((msg_->flags () & msg_t::more) == 0)
        zap_pipe->flush ();

    const int rc = msg_->init ();
    errno_assert (rc == 0);
    return 0;
}

void zmq::session_base_t::reset ()
{
}

void zmq::session_base_t::flush ()
{
    if (pipe)
        pipe->flush ();
}

void zmq::session_base_t::clean_pipes ()
{
    if (pipe) {

        //  Get rid of half-processed messages in the out pipe. Flush any
        //  unflushed messages upstream.
        pipe->rollback ();
        pipe->flush ();

        //  Remove any half-read message from the in pipe.
        while (incomplete_in) {
            msg_t msg;
            int rc = msg.init ();
            errno_assert (rc == 0);
            rc = pull_msg (&msg);
            errno_assert (rc == 0);
            rc = msg.close ();
            errno_assert (rc == 0);
        }
    }
}

void zmq::session_base_t::pipe_terminated (pipe_t *pipe_)
{
    // Drop the reference to the deallocated pipe if required.
    zmq_assert (pipe_ == pipe
             || pipe_ == zap_pipe
             || terminating_pipes.count (pipe_) == 1);

    if (pipe_ == pipe)
        // If this is our current pipe, remove it
        pipe = NULL;
    else
    if (pipe_ == zap_pipe) {
        zap_pipe = NULL;
    }
    else
        // Remove the pipe from the detached pipes set
        terminating_pipes.erase (pipe_);

    if (!is_terminating () && options.raw_sock) {
        if (engine) {
            engine->terminate ();
            engine = NULL;
        }
        terminate ();
    }

    //  If we are waiting for pending messages to be sent, at this point
    //  we are sure that there will be no more messages and we can proceed
    //  with termination safely.
    if (pending && !pipe && !zap_pipe && terminating_pipes.empty ())
        proceed_with_term ();
}

void zmq::session_base_t::read_activated (pipe_t *pipe_)
{
    // Skip activating if we're detaching this pipe
    if (unlikely(pipe_ != pipe && pipe_ != zap_pipe)) {
        zmq_assert (terminating_pipes.count (pipe_) == 1);
        return;
    }

    if (unlikely (engine == NULL)) {
        pipe->check_read ();
        return;
    }

    if (likely (pipe_ == pipe))
        engine->activate_out ();
    else
        engine->zap_msg_available ();
}

void zmq::session_base_t::write_activated (pipe_t *pipe_)
{
    // Skip activating if we're detaching this pipe
    if (pipe != pipe_) {
        zmq_assert (terminating_pipes.count (pipe_) == 1);
        return;
    }

    if (engine)
        engine->activate_in ();
}

void zmq::session_base_t::hiccuped (pipe_t *)
{
    //  Hiccups are always sent from session to socket, not the other
    //  way round.
    zmq_assert (false);
}

zmq::socket_base_t *zmq::session_base_t::get_socket ()
{
    return socket;
}

void zmq::session_base_t::process_plug ()
{
    if (connect)
        start_connecting (false);
}

int zmq::session_base_t::zap_connect ()
{
    zmq_assert (zap_pipe == NULL);

    endpoint_t peer = find_endpoint ("inproc://zeromq.zap.01");
    if (peer.socket == NULL) {
        errno = ECONNREFUSED;
        return -1;
    }
    if (peer.options.type != ZMQ_REP
    &&  peer.options.type != ZMQ_ROUTER) {
        errno = ECONNREFUSED;
        return -1;
    }

    //  Create a bi-directional pipe that will connect
    //  session with zap socket.
    object_t *parents [2] = {this, peer.socket};
    pipe_t *new_pipes [2] = {NULL, NULL};
    int hwms [2] = {0, 0};
<<<<<<< HEAD
    int rc = pipepair (parents, new_pipes, hwms);
=======
    bool delays [2] = {false, false};
    bool conflates [2] = {false, false};
    int rc = pipepair (parents, new_pipes, hwms, delays, conflates);
>>>>>>> d485404a
    errno_assert (rc == 0);

    //  Attach local end of the pipe to this socket object.
    zap_pipe = new_pipes [0];
    zap_pipe->set_nodelay ();
    zap_pipe->set_event_sink (this);

    new_pipes [1]->set_nodelay ();
    send_bind (peer.socket, new_pipes [1], false);

    //  Send empty identity if required by the peer.
    if (peer.options.recv_identity) {
        msg_t id;
        rc = id.init ();
        errno_assert (rc == 0);
        id.set_flags (msg_t::identity);
        bool ok = zap_pipe->write (&id);
        zmq_assert (ok);
        zap_pipe->flush ();
    }

    return 0;
}

void zmq::session_base_t::process_attach (i_engine *engine_)
{
    zmq_assert (engine_ != NULL);

    //  Create the pipe if it does not exist yet.
    if (!pipe && !is_terminating ()) {
        object_t *parents [2] = {this, socket};
        pipe_t *pipes [2] = {NULL, NULL};
<<<<<<< HEAD
        int hwms [2] = {options.rcvhwm, options.sndhwm};
        int rc = pipepair (parents, pipes, hwms);
=======

        bool conflate = options.conflate &&
            (options.type == ZMQ_DEALER ||
             options.type == ZMQ_PULL ||
             options.type == ZMQ_PUSH ||
             options.type == ZMQ_PUB ||
             options.type == ZMQ_SUB);

        int hwms [2] = {conflate? -1 : options.rcvhwm,
            conflate? -1 : options.sndhwm};
        bool delays [2] = {options.delay_on_close, options.delay_on_disconnect};
        bool conflates [2] = {conflate, conflate};
        int rc = pipepair (parents, pipes, hwms, delays, conflates);
>>>>>>> d485404a
        errno_assert (rc == 0);

        //  Plug the local end of the pipe.
        pipes [0]->set_event_sink (this);

        //  Remember the local end of the pipe.
        zmq_assert (!pipe);
        pipe = pipes [0];

        //  Ask socket to plug into the remote end of the pipe.
        send_bind (socket, pipes [1]);
    }

    //  Plug in the engine.
    zmq_assert (!engine);
    engine = engine_;
    engine->plug (io_thread, this);
}

void zmq::session_base_t::detach ()
{
    //  Engine is dead. Let's forget about it.
    engine = NULL;

    //  Remove any half-done messages from the pipes.
    clean_pipes ();

    //  Send the event to the derived class.
    detached ();

    //  Just in case there's only a delimiter in the pipe.
    if (pipe)
        pipe->check_read ();

    if (zap_pipe)
        zap_pipe->check_read ();
}

void zmq::session_base_t::process_term (int linger_)
{
    zmq_assert (!pending);

    //  If the termination of the pipe happens before the term command is
    //  delivered there's nothing much to do. We can proceed with the
    //  standard termination immediately.
    if (!pipe && !zap_pipe) {
        proceed_with_term ();
        return;
    }

    pending = true;

    if (pipe != NULL) {
        //  If there's finite linger value, delay the termination.
        //  If linger is infinite (negative) we don't even have to set
        //  the timer.
        if (linger_ > 0) {
            zmq_assert (!has_linger_timer);
            add_timer (linger_, linger_timer_id);
            has_linger_timer = true;
        }

        //  Start pipe termination process. Delay the termination till all messages
        //  are processed in case the linger time is non-zero.
        pipe->terminate (linger_ != 0);

        //  TODO: Should this go into pipe_t::terminate ?
        //  In case there's no engine and there's only delimiter in the
        //  pipe it wouldn't be ever read. Thus we check for it explicitly.
        pipe->check_read ();
    }

    if (zap_pipe != NULL)
        zap_pipe->terminate (false);
}

void zmq::session_base_t::proceed_with_term ()
{
    //  The pending phase has just ended.
    pending = false;

    //  Continue with standard termination.
    own_t::process_term (0);
}

void zmq::session_base_t::timer_event (int id_)
{

    //  Linger period expired. We can proceed with termination even though
    //  there are still pending messages to be sent.
    zmq_assert (id_ == linger_timer_id);
    has_linger_timer = false;

    //  Ask pipe to terminate even though there may be pending messages in it.
    zmq_assert (pipe);
    pipe->terminate (false);
}

void zmq::session_base_t::detached ()
{
    //  Transient session self-destructs after peer disconnects.
    if (!connect) {
        terminate ();
        return;
    }

    //  For delayed connect situations, terminate the pipe
    //  and reestablish later on
    if (pipe && options.immediate == 1
        && addr->protocol != "pgm" && addr->protocol != "epgm") {
        pipe->hiccup ();
        pipe->terminate (false);
        terminating_pipes.insert (pipe);
        pipe = NULL;
    }

    reset ();

    //  Reconnect.
    if (options.reconnect_ivl != -1)
        start_connecting (true);

    //  For subscriber sockets we hiccup the inbound pipe, which will cause
    //  the socket object to resend all the subscriptions.
    if (pipe && (options.type == ZMQ_SUB || options.type == ZMQ_XSUB))
        pipe->hiccup ();
}

void zmq::session_base_t::start_connecting (bool wait_)
{
    zmq_assert (connect);

    //  Choose I/O thread to run connecter in. Given that we are already
    //  running in an I/O thread, there must be at least one available.
    io_thread_t *io_thread = choose_io_thread (options.affinity);
    zmq_assert (io_thread);

    //  Create the connecter object.

    if (addr->protocol == "tcp") {
        tcp_connecter_t *connecter = new (std::nothrow) tcp_connecter_t (
            io_thread, this, options, addr, wait_);
        alloc_assert (connecter);
        launch_child (connecter);
        return;
    }

#if !defined ZMQ_HAVE_WINDOWS && !defined ZMQ_HAVE_OPENVMS
    if (addr->protocol == "ipc") {
        ipc_connecter_t *connecter = new (std::nothrow) ipc_connecter_t (
            io_thread, this, options, addr, wait_);
        alloc_assert (connecter);
        launch_child (connecter);
        return;
    }
#endif

#ifdef ZMQ_HAVE_OPENPGM

    //  Both PGM and EPGM transports are using the same infrastructure.
    if (addr->protocol == "pgm" || addr->protocol == "epgm") {

        zmq_assert (options.type == ZMQ_PUB || options.type == ZMQ_XPUB
                 || options.type == ZMQ_SUB || options.type == ZMQ_XSUB);

        //  For EPGM transport with UDP encapsulation of PGM is used.
        bool const udp_encapsulation = addr->protocol == "epgm";

        //  At this point we'll create message pipes to the session straight
        //  away. There's no point in delaying it as no concept of 'connect'
        //  exists with PGM anyway.
        if (options.type == ZMQ_PUB || options.type == ZMQ_XPUB) {

            //  PGM sender.
            pgm_sender_t *pgm_sender = new (std::nothrow) pgm_sender_t (
                io_thread, options);
            alloc_assert (pgm_sender);

            int rc = pgm_sender->init (udp_encapsulation, addr->address.c_str ());
            errno_assert (rc == 0);

            send_attach (this, pgm_sender);
        }
        else {

            //  PGM receiver.
            pgm_receiver_t *pgm_receiver = new (std::nothrow) pgm_receiver_t (
                io_thread, options);
            alloc_assert (pgm_receiver);

            int rc = pgm_receiver->init (udp_encapsulation, addr->address.c_str ());
            errno_assert (rc == 0);

            send_attach (this, pgm_receiver);
        }

        return;
    }
#endif

    zmq_assert (false);
}
<|MERGE_RESOLUTION|>--- conflicted
+++ resolved
@@ -299,13 +299,8 @@
     object_t *parents [2] = {this, peer.socket};
     pipe_t *new_pipes [2] = {NULL, NULL};
     int hwms [2] = {0, 0};
-<<<<<<< HEAD
-    int rc = pipepair (parents, new_pipes, hwms);
-=======
-    bool delays [2] = {false, false};
     bool conflates [2] = {false, false};
-    int rc = pipepair (parents, new_pipes, hwms, delays, conflates);
->>>>>>> d485404a
+    int rc = pipepair (parents, new_pipes, hwms, conflates);
     errno_assert (rc == 0);
 
     //  Attach local end of the pipe to this socket object.
@@ -338,10 +333,6 @@
     if (!pipe && !is_terminating ()) {
         object_t *parents [2] = {this, socket};
         pipe_t *pipes [2] = {NULL, NULL};
-<<<<<<< HEAD
-        int hwms [2] = {options.rcvhwm, options.sndhwm};
-        int rc = pipepair (parents, pipes, hwms);
-=======
 
         bool conflate = options.conflate &&
             (options.type == ZMQ_DEALER ||
@@ -352,10 +343,8 @@
 
         int hwms [2] = {conflate? -1 : options.rcvhwm,
             conflate? -1 : options.sndhwm};
-        bool delays [2] = {options.delay_on_close, options.delay_on_disconnect};
         bool conflates [2] = {conflate, conflate};
-        int rc = pipepair (parents, pipes, hwms, delays, conflates);
->>>>>>> d485404a
+        int rc = pipepair (parents, pipes, hwms, conflates);
         errno_assert (rc == 0);
 
         //  Plug the local end of the pipe.
