--- conflicted
+++ resolved
@@ -26,19 +26,18 @@
     exit 1
 fi
 
-<<<<<<< HEAD
 mkdir -p config
 if [ $? -ne 0 ]; then
     echo
     echo "Cannot create config directory."
     echo
+    exit 1
 fi
-=======
-mkdir config
->>>>>>> 4f6baf4d
+
 autoreconf --install --force --verbose -I config
 if [ $? -ne 0 ]; then
     echo
     echo "Could not run autoreconf, check autotools installation."
     echo
+    exit 1
 fi